package ec2

import (
	"context"
	"errors"
	"fmt"
	"log/slog"
	"os"
	"sync"
	"testing"
	"time"

	"github.com/aws/aws-sdk-go-v2/aws"
	ec2Types "github.com/aws/aws-sdk-go-v2/service/ec2/types"
	"github.com/grafana/cloudcost-exporter/pkg/aws/client"
	mock_client "github.com/grafana/cloudcost-exporter/pkg/aws/client/mocks"
	"github.com/grafana/cloudcost-exporter/pkg/utils"
	"github.com/prometheus/client_golang/prometheus"
	"github.com/stretchr/testify/assert"
	"github.com/stretchr/testify/require"
	"go.uber.org/mock/gomock"
)

var (
	logger = slog.New(slog.NewTextHandler(os.Stdout, nil))
)

func TestCollector_Name(t *testing.T) {
	t.Run("Name should return the same name as the subsystem const", func(t *testing.T) {
		collector, err := New(context.Background(), &Config{
			Logger:         logger,
			ScrapeInterval: time.Minute,
		})
		require.NoError(t, err)
		assert.Equal(t, subsystem, collector.Name())
	})
}

func TestNew(t *testing.T) {
	regions := []ec2Types.Region{{RegionName: aws.String("us-east-1")}}
	t.Run("New should return ClientNotFound error when RegionMap is empty", func(t *testing.T) {
		_, err := New(context.Background(), &Config{
			Regions:        regions,
			Logger:         logger,
			ScrapeInterval: time.Minute,
			RegionMap:      map[string]client.Client{}, // Empty map - no client
		})
<<<<<<< HEAD
		assert.ErrorIs(t, err, ErrClientNotFound)
=======
		ch := make(chan prometheus.Metric)
		go func() {
			err := collector.Collect(t.Context(), ch)
			close(ch)
			assert.NoError(t, err)
		}()
>>>>>>> 5b1f2414
	})

	t.Run("New should return error when compute pricing initialization fails", func(t *testing.T) {
		mock := &mockClient{
			ondemandErr: errors.New("error"),
		}

		_, err := New(context.Background(), &Config{
			Regions:        regions,
			Logger:         logger,
			ScrapeInterval: time.Minute,
			RegionMap: map[string]client.Client{
				"us-east-1": mock,
			},
		})
<<<<<<< HEAD
=======
		ch := make(chan prometheus.Metric)
		err := collector.Collect(t.Context(), ch)
		close(ch)
>>>>>>> 5b1f2414
		assert.Error(t, err)
		assert.ErrorIs(t, err, ErrListOnDemandPrices)
	})
<<<<<<< HEAD

	t.Run("New should return error when storage pricing initialization fails", func(t *testing.T) {
		mock := &mockClient{
			ondemandPrices: []string{
				`{"product":{"productFamily":"Compute Instance","attributes":{"memory":"8 GiB","vcpu":"2","regionCode":"us-east-1","instanceFamily":"General purpose","operatingSystem":"Linux","instanceType":"m5.large","tenancy":"Shared","usagetype":"BoxUsage:m5.large","marketoption":"OnDemand","physicalProcessor":"Intel Xeon Platinum 8175","clockSpeed":"2.5 GHz"}},"serviceCode":"AmazonEC2","terms":{"OnDemand":{"OFFER.JRTCKXETXF":{"priceDimensions":{"OFFER.JRTCKXETXF.6YS6EN2CT7":{"unit":"Hrs","pricePerUnit":{"USD":"0.0960000000"}}}}}}}`,
			},
			spotPrices: []ec2Types.SpotPrice{},
			storageErr: errors.New("error"),
		}

		_, err := New(context.Background(), &Config{
			Regions:        regions,
			Logger:         logger,
			ScrapeInterval: time.Minute,
=======
	t.Run("Collect should return a ClientNotFound Error if the ec2 client is nil", func(t *testing.T) {
		collector := New(&Config{
			Regions:   regions,
			Logger:    logger,
			RegionMap: map[string]client.Client{},
		})
		ch := make(chan prometheus.Metric)
		err := collector.Collect(t.Context(), ch)
		close(ch)
		assert.ErrorIs(t, err, ErrClientNotFound)
	})
	t.Run("Collect should return an error if ListSpotPrices returns an error", func(t *testing.T) {
		c := mock_client.NewMockClient(ctrl)
		c.EXPECT().ListSpotPrices(gomock.Any()).
			DoAndReturn(
				func(ctx context.Context) ([]ec2Types.SpotPrice, error) {
					return nil, assert.AnError
				}).Times(1)
		collector := New(&Config{
			Regions: regions,
			Logger:  logger,
>>>>>>> 5b1f2414
			RegionMap: map[string]client.Client{
				"us-east-1": mock,
			},
		})
<<<<<<< HEAD
		assert.Error(t, err)
		assert.ErrorIs(t, err, ErrListStoragePrices)
=======
		ch := make(chan prometheus.Metric)
		err := collector.Collect(t.Context(), ch)
		close(ch)
		assert.ErrorIs(t, err, ErrListSpotPrices)
>>>>>>> 5b1f2414
	})

	t.Run("New should succeed with valid config and populated pricing maps", func(t *testing.T) {
		mock := &mockClient{
			ondemandPrices: []string{
				`{"product":{"productFamily":"Compute Instance","attributes":{"memory":"8 GiB","vcpu":"2","regionCode":"us-east-1","instanceFamily":"General purpose","operatingSystem":"Linux","instanceType":"m5.large","tenancy":"Shared","usagetype":"BoxUsage:m5.large","marketoption":"OnDemand","physicalProcessor":"Intel Xeon Platinum 8175","clockSpeed":"2.5 GHz"}},"serviceCode":"AmazonEC2","terms":{"OnDemand":{"OFFER.JRTCKXETXF":{"priceDimensions":{"OFFER.JRTCKXETXF.6YS6EN2CT7":{"unit":"Hrs","pricePerUnit":{"USD":"0.0960000000"}}}}}}}`,
			},
			spotPrices: []ec2Types.SpotPrice{},
			storagePrices: []string{
				`{"product":{"productFamily":"Storage","attributes":{"volumeType":"General Purpose","regionCode":"us-east-1","volumeApiName":"gp3","location":"US East (N. Virginia)"}},"serviceCode":"AmazonEC2","terms":{"OnDemand":{"GP3.JRTCKXETXF":{"priceDimensions":{"GP3.JRTCKXETXF.6YS6EN2CT7":{"unit":"GB-Mo","pricePerUnit":{"USD":"0.0800000000"}}}}}}}`,
			},
		}

		collector, err := New(context.Background(), &Config{
			Regions:        regions,
			Logger:         logger,
			ScrapeInterval: time.Minute,
			RegionMap: map[string]client.Client{
				"us-east-1": mock,
			},
		})
		require.NoError(t, err)
		assert.NotNil(t, collector)

		// Verify pricing maps were populated during initialization
		assert.NotEmpty(t, collector.computePricingMap.Regions, "Compute pricing map should be populated")
		assert.NotEmpty(t, collector.storagePricingMap.Regions, "Storage pricing map should be populated")
	})
}

func TestCollector_Collect(t *testing.T) {
	ctrl := gomock.NewController(t)
	regions := []ec2Types.Region{
		{
			RegionName: aws.String("us-east-1"),
		},
	}
	t.Run("Collect should return no error", func(t *testing.T) {
		collector, err := New(context.Background(), &Config{
			Logger:         logger,
			ScrapeInterval: time.Minute,
		})
		require.NoError(t, err)
		ch := make(chan prometheus.Metric)
<<<<<<< HEAD
		go func() {
			err := collector.Collect(ch)
			close(ch)
			assert.NoError(t, err)
		}()
=======
		defer close(ch)
		assert.ErrorIs(t, collector.Collect(t.Context(), ch), ErrGeneratePricingMap)
>>>>>>> 5b1f2414
	})
	t.Run("Test cpu, memory and total cost metrics emitted for each valid instance", func(t *testing.T) {
		c := mock_client.NewMockClient(ctrl)
		c.EXPECT().ListSpotPrices(gomock.Any()).
			DoAndReturn(
				func(ctx context.Context) ([]ec2Types.SpotPrice, error) {
					return []ec2Types.SpotPrice{
						{
							AvailabilityZone: aws.String("us-east-1a"),
							InstanceType:     ec2Types.InstanceTypeC5ad2xlarge,
							SpotPrice:        aws.String("0.4680000000"),
						},
					}, nil
				}).MinTimes(1)
		c.EXPECT().ListComputeInstances(gomock.Any()).
			DoAndReturn(
				func(ctx context.Context) ([]ec2Types.Reservation, error) {
					return []ec2Types.Reservation{
						{
							Instances: []ec2Types.Instance{
								{
									InstanceId:   aws.String("i-1234567890abcdef0"),
									InstanceType: ec2Types.InstanceTypeC5ad2xlarge,
									Tags: []ec2Types.Tag{
										{
											Key:   aws.String("eks:cluster-name"),
											Value: aws.String("cluster-name"),
										},
									},
									PrivateDnsName: aws.String("ip-172-31-0-1.ec2.internal"),
									Placement: &ec2Types.Placement{
										AvailabilityZone: aws.String("us-east-1a"),
									},
									InstanceLifecycle: ec2Types.InstanceLifecycleTypeSpot,
								},
								{
									InstanceId:   aws.String("i-1234567891abcdef0"),
									InstanceType: ec2Types.InstanceTypeC5ad2xlarge,
									Tags: []ec2Types.Tag{
										{
											Key:   aws.String("eks:cluster-name"),
											Value: aws.String("cluster-name"),
										},
									},
									PrivateDnsName: aws.String("ip-172-31-0-2.ec2.internal"),
									Placement: &ec2Types.Placement{
										AvailabilityZone: aws.String("not-existent"),
									},
									InstanceLifecycle: ec2Types.InstanceLifecycleTypeCapacityBlock,
								},
								{
									InstanceId:   aws.String("i-1234567891abcdef0"),
									InstanceType: ec2Types.InstanceTypeC5ad2xlarge,
									Tags: []ec2Types.Tag{
										{
											Key:   aws.String("eks:cluster-name"),
											Value: aws.String("cluster-name"),
										},
									},
									PrivateDnsName: aws.String("ip-172-31-0-2.ec2.internal"),
									Placement: &ec2Types.Placement{
										AvailabilityZone: aws.String("us-east-1a"),
									},
									InstanceLifecycle: ec2Types.InstanceLifecycleTypeCapacityBlock,
								},
							},
						},
					}, nil
				}).Times(1)
		c.EXPECT().ListOnDemandPrices(gomock.Any(), gomock.Any()).
			DoAndReturn(
				func(ctx context.Context, region string) ([]string, error) {
					return []string{
						`{"product":{"productFamily":"Compute Instance","attributes":{"enhancedNetworkingSupported":"Yes","intelTurboAvailable":"No","memory":"16 GiB","dedicatedEbsThroughput":"Up to 3170 Mbps","vcpu":"8","classicnetworkingsupport":"false","capacitystatus":"UnusedCapacityReservation","locationType":"AWS Region","storage":"1 x 300 NVMe SSD","instanceFamily":"Compute optimized","operatingSystem":"Linux","intelAvx2Available":"No","regionCode":"us-east-1","physicalProcessor":"AMD EPYC 7R32","clockSpeed":"3.3 GHz","ecu":"NA","networkPerformance":"Up to 10 Gigabit","servicename":"Amazon Elastic Compute Cloud","instancesku":"Q7GDF95MM7MZ7Y5Q","gpuMemory":"NA","vpcnetworkingsupport":"true","instanceType":"c5ad.2xlarge","tenancy":"Shared","usagetype":"AFS1-UnusedBox:c5ad.2xlarge","normalizationSizeFactor":"16","intelAvxAvailable":"No","processorFeatures":"AMD Turbo; AVX; AVX2","servicecode":"AmazonEC2","licenseModel":"No License required","currentGeneration":"Yes","preInstalledSw":"NA","location":"Africa (Cape Town)","processorArchitecture":"64-bit","marketoption":"OnDemand","operation":"RunInstances","availabilityzone":"NA"},"sku":"2257YY4K7BWZ4F46"},"serviceCode":"AmazonEC2","terms":{"OnDemand":{"2257YY4K7BWZ4F46.JRTCKXETXF":{"priceDimensions":{"2257YY4K7BWZ4F46.JRTCKXETXF.6YS6EN2CT7":{"unit":"Hrs","endRange":"Inf","description":"$0.468 per Unused Reservation Linux c5ad.2xlarge Instance Hour","appliesTo":[],"rateCode":"2257YY4K7BWZ4F46.JRTCKXETXF.6YS6EN2CT7","beginRange":"0","pricePerUnit":{"USD":"0.4680000000"}}},"sku":"2257YY4K7BWZ4F46","effectiveDate":"2024-04-01T00:00:00Z","offerTermCode":"JRTCKXETXF","termAttributes":{}}}},"version":"20240508191027","publicationDate":"2024-05-08T19:10:27Z"}`,
					}, nil
				}).MinTimes(1)
		c.EXPECT().ListStoragePrices(gomock.Any(), gomock.Any()).
			DoAndReturn(
				func(ctx context.Context, region string) ([]string, error) {
					return []string{
						`{"product":{"productFamily":"Compute Instance","attributes":{"enhancedNetworkingSupported":"Yes","intelTurboAvailable":"No","memory":"16 GiB","dedicatedEbsThroughput":"Up to 3170 Mbps","vcpu":"8","classicnetworkingsupport":"false","capacitystatus":"UnusedCapacityReservation","locationType":"AWS Region","storage":"1 x 300 NVMe SSD","instanceFamily":"Compute optimized","operatingSystem":"Linux","intelAvx2Available":"No","regionCode":"us-east-1","physicalProcessor":"AMD EPYC 7R32","clockSpeed":"3.3 GHz","ecu":"NA","networkPerformance":"Up to 10 Gigabit","servicename":"Amazon Elastic Compute Cloud","instancesku":"Q7GDF95MM7MZ7Y5Q","gpuMemory":"NA","vpcnetworkingsupport":"true","instanceType":"c5ad.2xlarge","tenancy":"Shared","usagetype":"AFS1-UnusedBox:c5ad.2xlarge","normalizationSizeFactor":"16","intelAvxAvailable":"No","processorFeatures":"AMD Turbo; AVX; AVX2","servicecode":"AmazonEC2","licenseModel":"No License required","currentGeneration":"Yes","preInstalledSw":"NA","location":"Africa (Cape Town)","processorArchitecture":"64-bit","marketoption":"OnDemand","operation":"RunInstances","availabilityzone":"NA"},"sku":"2257YY4K7BWZ4F46"},"serviceCode":"AmazonEC2","terms":{"OnDemand":{"2257YY4K7BWZ4F46.JRTCKXETXF":{"priceDimensions":{"2257YY4K7BWZ4F46.JRTCKXETXF.6YS6EN2CT7":{"unit":"Hrs","endRange":"Inf","description":"$0.468 per Unused Reservation Linux c5ad.2xlarge Instance Hour","appliesTo":[],"rateCode":"2257YY4K7BWZ4F46.JRTCKXETXF.6YS6EN2CT7","beginRange":"0","pricePerUnit":{"USD":"0.4680000000"}}},"sku":"2257YY4K7BWZ4F46","effectiveDate":"2024-04-01T00:00:00Z","offerTermCode":"JRTCKXETXF","termAttributes":{}}}},"version":"20240508191027","publicationDate":"2024-05-08T19:10:27Z"}`,
					}, nil
				}).MinTimes(1)
		c.EXPECT().ListEBSVolumes(gomock.Any()).
			DoAndReturn(
				func(ctx context.Context) ([]ec2Types.Volume, error) {
					return nil, nil
				}).Times(1)

		ctx, cancel := context.WithCancel(context.Background())
		defer cancel()

		collector, err := New(ctx, &Config{
			Regions:        regions,
			Logger:         logger,
			ScrapeInterval: time.Minute,
			RegionMap: map[string]client.Client{
				"us-east-1": c,
			},
		})
		require.NoError(t, err)

		ch := make(chan prometheus.Metric)
		go func() {
			if err := collector.Collect(t.Context(), ch); err != nil {
				assert.NoError(t, err)
			}
			close(ch)
		}()

		var metrics []*utils.MetricResult
		for metric := range ch {
			assert.NotNil(t, metric)
			metrics = append(metrics, utils.ReadMetrics(metric))
		}
		assert.Len(t, metrics, 6)
	})
}

<<<<<<< HEAD
// setupPricingExpectations sets up minimal pricing expectations on a mock client
// that are needed for EC2 collector initialization
func setupPricingExpectations(mockClient *mock_client.MockClient) {
	mockClient.EXPECT().
		ListOnDemandPrices(gomock.Any(), gomock.Any()).
		Return([]string{}, nil).
		AnyTimes()
=======
func Test_PopulateStoragePricingMap(t *testing.T) {
	ctrl := gomock.NewController(t)
	tests := map[string]struct {
		ctx                 context.Context
		regions             []ec2Types.Region
		ListStoragePricesFn func(ctx context.Context, region string) ([]string, error)
		expectedCalls       int
		err                 error
		expected            map[string]*StoragePricing
	}{
		"can populate storage pricing map": {
			ctx: t.Context(),
			regions: []ec2Types.Region{
				{
					RegionName: aws.String("af-south-1"),
				},
			},
			ListStoragePricesFn: func(ctx context.Context, region string) ([]string, error) {
				return []string{
					`{"product":{"productFamily":"Storage","attributes":{"maxThroughputvolume":"1000 MiB/s","volumeType":"General Purpose","maxIopsvolume":"16000","usagetype":"AFS1-EBS:VolumeUsage.gp3","locationType":"AWS Region","maxVolumeSize":"16 TiB","storageMedia":"SSD-backed","regionCode":"af-south-1","servicecode":"AmazonEC2","volumeApiName":"gp3","location":"Africa (Cape Town)","servicename":"Amazon Elastic Compute Cloud","operation":""},"sku":"XWCTMRRUJM7TGYST"},"serviceCode":"AmazonEC2","terms":{"OnDemand":{"XWCTMRRUJM7TGYST.JRTCKXETXF":{"priceDimensions":{"XWCTMRRUJM7TGYST.JRTCKXETXF.6YS6EN2CT7":{"unit":"GB-Mo","endRange":"Inf","description":"$0.1047 per GB-month of General Purpose (gp3) provisioned storage - Africa (Cape Town)","appliesTo":[],"rateCode":"XWCTMRRUJM7TGYST.JRTCKXETXF.6YS6EN2CT7","beginRange":"0","pricePerUnit":{"USD":"0.1047000000"}}},"sku":"XWCTMRRUJM7TGYST","effectiveDate":"2024-07-01T00:00:00Z","offerTermCode":"JRTCKXETXF","termAttributes":{}}}},"version":"20240705013454","publicationDate":"2024-07-05T01:34:54Z"}`,
				}, nil
			},
			expectedCalls: 1,
			expected: map[string]*StoragePricing{
				"af-south-1": {
					Storage: map[string]float64{
						"gp3": 0.1047,
					},
				},
			},
		},
		"errors listing storage prices propagate": {
			ctx: t.Context(),
			regions: []ec2Types.Region{{
				RegionName: aws.String("af-south-1"),
			}},
			ListStoragePricesFn: func(ctx context.Context, region string) ([]string, error) {
				return nil, assert.AnError
			},
			expectedCalls: 1,
			err:           ErrListStoragePrices,
			expected:      map[string]*StoragePricing{},
		},
		"errors generating the map from listed prices propagate too": {
			ctx: t.Context(),
			regions: []ec2Types.Region{
				{
					RegionName: aws.String("af-south-1"),
				},
			},
			ListStoragePricesFn: func(ctx context.Context, region string) ([]string, error) {
				return []string{
					"invalid json response",
				}, nil
			},
			expectedCalls: 1,
			expected:      map[string]*StoragePricing{},
			err:           ErrGeneratePricingMap,
		},
	}
>>>>>>> 5b1f2414

	mockClient.EXPECT().
		ListSpotPrices(gomock.Any()).
		Return([]ec2Types.SpotPrice{}, nil).
		AnyTimes()

	mockClient.EXPECT().
		ListStoragePrices(gomock.Any(), gomock.Any()).
		Return([]string{}, nil).
		AnyTimes()
}

func Test_FetchVolumesData(t *testing.T) {
	ctrl := gomock.NewController(t)
	t.Run("sends EBS volumes data to channel", func(t *testing.T) {
		regionName := "af-south-1"
		region := ec2Types.Region{
			RegionName: aws.String(regionName),
		}

		c := mock_client.NewMockClient(ctrl)
		setupPricingExpectations(c)

		collector, err := New(context.Background(), &Config{
			Regions:        []ec2Types.Region{region},
			Logger:         logger,
			ScrapeInterval: time.Minute,
			RegionMap: map[string]client.Client{
				regionName: c,
			},
		})
		require.NoError(t, err)

		c.EXPECT().
			ListEBSVolumes(gomock.Any()).
			DoAndReturn(
				func(ctx context.Context) ([]ec2Types.Volume, error) {
					return []ec2Types.Volume{
						{
							VolumeId: aws.String("vol-111111111"),
						},
					}, nil
				},
			).
			Times(1)

		wg := sync.WaitGroup{}
		wg.Add(len(collector.Regions))
		ch := make(chan []ec2Types.Volume)
		go collector.fetchVolumesData(t.Context(), c, regionName, ch)
		go func() {
			wg.Wait()
			close(ch)
		}()

		msg, ok := <-ch
		assert.True(t, ok)
		assert.NotNil(t, msg)
		assert.IsType(t, []ec2Types.Volume{}, msg)
	})
}

func Test_EmitMetricsFromVolumesChannel(t *testing.T) {
	ctrl := gomock.NewController(t)
	t.Run("reads from volumes channel and sends it over to prometheus channel", func(t *testing.T) {
		volumesCh := make(chan []ec2Types.Volume)
		promCh := make(chan prometheus.Metric)

		regionName := "af-south-1"
		region := ec2Types.Region{
			RegionName: aws.String(regionName),
		}
		volumeType := "gp3"

		c := mock_client.NewMockClient(ctrl)
		setupPricingExpectations(c)

		collector, err := New(context.Background(), &Config{
			Regions:        []ec2Types.Region{region},
			Logger:         logger,
			ScrapeInterval: time.Minute,
			RegionMap: map[string]client.Client{
				regionName: c,
			},
		})
		require.NoError(t, err)

		collector.storagePricingMap = &StoragePricingMap{
			Regions: map[string]*StoragePricing{
				regionName: {
					Storage: map[string]float64{
						volumeType: 0.1047,
					},
				},
			},
		}

		originMsg := []ec2Types.Volume{
			{
				AvailabilityZone: aws.String(fmt.Sprintf("%sa", regionName)),
				VolumeId:         aws.String("vol-111111111"),
				VolumeType:       ec2Types.VolumeType(volumeType),
				Size:             aws.Int32(100),
			},
		}

		go func() {
			collector.emitMetricsFromVolumesChannel(volumesCh, promCh)
		}()

		// fill volumes channel with data from the above volume
		volumesCh <- originMsg
		close(volumesCh)

		receivedMsg, ok := <-promCh
		close(promCh)

		assert.True(t, ok)
		assert.NotNil(t, receivedMsg)
		assert.Contains(t, receivedMsg.Desc().String(), "persistent_volume_usd_per_hour")
	})
}<|MERGE_RESOLUTION|>--- conflicted
+++ resolved
@@ -45,16 +45,7 @@
 			ScrapeInterval: time.Minute,
 			RegionMap:      map[string]client.Client{}, // Empty map - no client
 		})
-<<<<<<< HEAD
 		assert.ErrorIs(t, err, ErrClientNotFound)
-=======
-		ch := make(chan prometheus.Metric)
-		go func() {
-			err := collector.Collect(t.Context(), ch)
-			close(ch)
-			assert.NoError(t, err)
-		}()
->>>>>>> 5b1f2414
 	})
 
 	t.Run("New should return error when compute pricing initialization fails", func(t *testing.T) {
@@ -70,16 +61,9 @@
 				"us-east-1": mock,
 			},
 		})
-<<<<<<< HEAD
-=======
-		ch := make(chan prometheus.Metric)
-		err := collector.Collect(t.Context(), ch)
-		close(ch)
->>>>>>> 5b1f2414
 		assert.Error(t, err)
 		assert.ErrorIs(t, err, ErrListOnDemandPrices)
 	})
-<<<<<<< HEAD
 
 	t.Run("New should return error when storage pricing initialization fails", func(t *testing.T) {
 		mock := &mockClient{
@@ -94,42 +78,12 @@
 			Regions:        regions,
 			Logger:         logger,
 			ScrapeInterval: time.Minute,
-=======
-	t.Run("Collect should return a ClientNotFound Error if the ec2 client is nil", func(t *testing.T) {
-		collector := New(&Config{
-			Regions:   regions,
-			Logger:    logger,
-			RegionMap: map[string]client.Client{},
-		})
-		ch := make(chan prometheus.Metric)
-		err := collector.Collect(t.Context(), ch)
-		close(ch)
-		assert.ErrorIs(t, err, ErrClientNotFound)
-	})
-	t.Run("Collect should return an error if ListSpotPrices returns an error", func(t *testing.T) {
-		c := mock_client.NewMockClient(ctrl)
-		c.EXPECT().ListSpotPrices(gomock.Any()).
-			DoAndReturn(
-				func(ctx context.Context) ([]ec2Types.SpotPrice, error) {
-					return nil, assert.AnError
-				}).Times(1)
-		collector := New(&Config{
-			Regions: regions,
-			Logger:  logger,
->>>>>>> 5b1f2414
 			RegionMap: map[string]client.Client{
 				"us-east-1": mock,
 			},
 		})
-<<<<<<< HEAD
 		assert.Error(t, err)
 		assert.ErrorIs(t, err, ErrListStoragePrices)
-=======
-		ch := make(chan prometheus.Metric)
-		err := collector.Collect(t.Context(), ch)
-		close(ch)
-		assert.ErrorIs(t, err, ErrListSpotPrices)
->>>>>>> 5b1f2414
 	})
 
 	t.Run("New should succeed with valid config and populated pricing maps", func(t *testing.T) {
@@ -174,17 +128,13 @@
 		})
 		require.NoError(t, err)
 		ch := make(chan prometheus.Metric)
-<<<<<<< HEAD
 		go func() {
-			err := collector.Collect(ch)
+			err := collector.Collect(t.Context(), ch)
 			close(ch)
 			assert.NoError(t, err)
 		}()
-=======
-		defer close(ch)
-		assert.ErrorIs(t, collector.Collect(t.Context(), ch), ErrGeneratePricingMap)
->>>>>>> 5b1f2414
-	})
+	})
+
 	t.Run("Test cpu, memory and total cost metrics emitted for each valid instance", func(t *testing.T) {
 		c := mock_client.NewMockClient(ctrl)
 		c.EXPECT().ListSpotPrices(gomock.Any()).
@@ -303,15 +253,6 @@
 	})
 }
 
-<<<<<<< HEAD
-// setupPricingExpectations sets up minimal pricing expectations on a mock client
-// that are needed for EC2 collector initialization
-func setupPricingExpectations(mockClient *mock_client.MockClient) {
-	mockClient.EXPECT().
-		ListOnDemandPrices(gomock.Any(), gomock.Any()).
-		Return([]string{}, nil).
-		AnyTimes()
-=======
 func Test_PopulateStoragePricingMap(t *testing.T) {
 	ctrl := gomock.NewController(t)
 	tests := map[string]struct {
@@ -372,7 +313,40 @@
 			err:           ErrGeneratePricingMap,
 		},
 	}
->>>>>>> 5b1f2414
+
+	for name, test := range tests {
+		t.Run(name, func(t *testing.T) {
+			c := mock_client.NewMockClient(ctrl)
+			c.EXPECT().
+				ListStoragePrices(gomock.Any(), gomock.Any()).
+				DoAndReturn(test.ListStoragePricesFn).
+				Times(test.expectedCalls)
+
+			spm := NewStoragePricingMap(logger, &Config{
+				Regions: test.regions,
+				RegionMap: map[string]client.Client{
+					*test.regions[0].RegionName: c,
+				},
+			})
+
+			err := spm.GenerateStoragePricingMap(test.ctx)
+			if test.err != nil {
+				assert.ErrorIs(t, err, test.err)
+			} else {
+				assert.NoError(t, err)
+			}
+			assert.Equal(t, test.expected, spm.Regions)
+		})
+	}
+}
+
+// setupPricingExpectations sets up minimal pricing expectations on a mock client
+// that are needed for EC2 collector initialization
+func setupPricingExpectations(mockClient *mock_client.MockClient) {
+	mockClient.EXPECT().
+		ListOnDemandPrices(gomock.Any(), gomock.Any()).
+		Return([]string{}, nil).
+		AnyTimes()
 
 	mockClient.EXPECT().
 		ListSpotPrices(gomock.Any()).
