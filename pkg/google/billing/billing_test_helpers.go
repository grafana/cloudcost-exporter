package billing

import (
	"context"

	"cloud.google.com/go/billing/apiv1/billingpb"
	"google.golang.org/genproto/googleapis/type/money"
)

type FakeCloudCatalogServer struct {
	billingpb.UnimplementedCloudCatalogServer
}

func (s *FakeCloudCatalogServer) ListServices(ctx context.Context, req *billingpb.ListServicesRequest) (*billingpb.ListServicesResponse, error) {
	return &billingpb.ListServicesResponse{
		Services: []*billingpb.Service{
			{
				DisplayName: "Compute Engine",
				Name:        "compute-engine",
			},
		},
	}, nil
}

func (s *FakeCloudCatalogServer) ListSkus(ctx context.Context, req *billingpb.ListSkusRequest) (*billingpb.ListSkusResponse, error) {
	return &billingpb.ListSkusResponse{
		Skus: []*billingpb.Sku{
			{
				Name:           "test",
				Description:    "N1 Predefined Instance Core running in Americas",
				ServiceRegions: []string{"us-central1"},
				PricingInfo: []*billingpb.PricingInfo{
					{
						PricingExpression: &billingpb.PricingExpression{
							TieredRates: []*billingpb.PricingExpression_TierRate{
								{
									UnitPrice: &money.Money{
										CurrencyCode: "USD",
										Nanos:        1e9,
									},
								},
							},
						},
					},
				},
			},
			{
				Name:           "test2",
				Description:    "N1 Predefined Instance Ram running in Americas",
				ServiceRegions: []string{"us-central1"},
				PricingInfo: []*billingpb.PricingInfo{
					{
						PricingExpression: &billingpb.PricingExpression{
							TieredRates: []*billingpb.PricingExpression_TierRate{
								{
									UnitPrice: &money.Money{
										CurrencyCode: "USD",
										Nanos:        1e9,
									},
								},
							},
						},
					},
				},
			},
			{
				Name:           "test-spot",
				Description:    "Spot Preemptible N1 Instance Core running in Americas",
				ServiceRegions: []string{"us-central1"},
				PricingInfo: []*billingpb.PricingInfo{
					{
						PricingExpression: &billingpb.PricingExpression{
							TieredRates: []*billingpb.PricingExpression_TierRate{
								{
									UnitPrice: &money.Money{
										CurrencyCode: "USD",
										Nanos:        1e9,
									},
								},
							},
						},
					},
				},
			},
			{
				Name:           "test2-spot",
				Description:    "Spot Preemptible N1 Instance Ram running in Americas",
				ServiceRegions: []string{"us-central1"},
				PricingInfo: []*billingpb.PricingInfo{
					{
						PricingExpression: &billingpb.PricingExpression{
							TieredRates: []*billingpb.PricingExpression_TierRate{
								{
									UnitPrice: &money.Money{
										CurrencyCode: "USD",
										Nanos:        1e9,
									},
								},
							},
						},
					},
				},
			},
			{
				Name:           "test",
				Description:    "N2 Predefined Instance Core running in Americas",
				ServiceRegions: []string{"us-central1"},
				PricingInfo: []*billingpb.PricingInfo{
					{
						PricingExpression: &billingpb.PricingExpression{
							TieredRates: []*billingpb.PricingExpression_TierRate{
								{
									UnitPrice: &money.Money{
										CurrencyCode: "USD",
										Nanos:        1e9,
									},
								},
							},
						},
					},
				},
			},
			{
				Name:           "test2",
				Description:    "N2 Predefined Instance Ram running in Americas",
				ServiceRegions: []string{"us-central1"},
				PricingInfo: []*billingpb.PricingInfo{
					{
						PricingExpression: &billingpb.PricingExpression{
							TieredRates: []*billingpb.PricingExpression_TierRate{
								{
									UnitPrice: &money.Money{
										CurrencyCode: "USD",
										Nanos:        1e9,
									},
								},
							},
						},
					},
				},
			},
			{
<<<<<<< HEAD
				Name:           "us-east1",
				Description:    "N2 Predefined Instance Core running in Americas",
				ServiceRegions: []string{"us-east1"},
=======
				Name:           "us-east1 as part of us-central-1 compute",
				Description:    "N2 Predefined Instance Core running in Americas",
				ServiceRegions: []string{"us-central-1", "us-east1"},
>>>>>>> 6be70dd0
				PricingInfo: []*billingpb.PricingInfo{
					{
						PricingExpression: &billingpb.PricingExpression{
							TieredRates: []*billingpb.PricingExpression_TierRate{
								{
									UnitPrice: &money.Money{
										CurrencyCode: "USD",
										Nanos:        1e9,
									},
								},
							},
						},
					},
				},
			},
			{
<<<<<<< HEAD
				Name:           "us-east1",
				Description:    "N2 Predefined Instance Ram running in Americas",
				ServiceRegions: []string{"us-east1"},
=======
				Name:           "us-east1 as part of us-central-1 memory",
				Description:    "N2 Predefined Instance Ram running in Americas",
				ServiceRegions: []string{"us-central-1", "us-east1"},
>>>>>>> 6be70dd0
				PricingInfo: []*billingpb.PricingInfo{
					{
						PricingExpression: &billingpb.PricingExpression{
							TieredRates: []*billingpb.PricingExpression_TierRate{
								{
									UnitPrice: &money.Money{
										CurrencyCode: "USD",
										Nanos:        1e9,
									},
								},
							},
						},
					},
				},
			},
		},
	}, nil
}

type FakeCloudCatalogServerSlimResults struct {
	billingpb.UnimplementedCloudCatalogServer
}

func (s *FakeCloudCatalogServerSlimResults) ListServices(ctx context.Context, req *billingpb.ListServicesRequest) (*billingpb.ListServicesResponse, error) {
	return &billingpb.ListServicesResponse{
		Services: []*billingpb.Service{
			{
				DisplayName: "Compute Engine",
				Name:        "compute-engine",
			},
		},
	}, nil
}

func (s *FakeCloudCatalogServerSlimResults) ListSkus(ctx context.Context, req *billingpb.ListSkusRequest) (*billingpb.ListSkusResponse, error) {
	return &billingpb.ListSkusResponse{
		Skus: []*billingpb.Sku{
			{
				Name:           "test",
				Description:    "N1 Predefined Instance Core running in Americas",
				ServiceRegions: []string{"us-central1"},
				PricingInfo: []*billingpb.PricingInfo{
					{
						PricingExpression: &billingpb.PricingExpression{
							TieredRates: []*billingpb.PricingExpression_TierRate{
								{
									UnitPrice: &money.Money{
										CurrencyCode: "USD",
										Nanos:        1e9,
									},
								},
							},
						},
					},
				},
			},
		},
	}, nil
}<|MERGE_RESOLUTION|>--- conflicted
+++ resolved
@@ -140,40 +140,28 @@
 				},
 			},
 			{
-<<<<<<< HEAD
-				Name:           "us-east1",
-				Description:    "N2 Predefined Instance Core running in Americas",
-				ServiceRegions: []string{"us-east1"},
-=======
 				Name:           "us-east1 as part of us-central-1 compute",
 				Description:    "N2 Predefined Instance Core running in Americas",
 				ServiceRegions: []string{"us-central-1", "us-east1"},
->>>>>>> 6be70dd0
-				PricingInfo: []*billingpb.PricingInfo{
-					{
-						PricingExpression: &billingpb.PricingExpression{
-							TieredRates: []*billingpb.PricingExpression_TierRate{
-								{
-									UnitPrice: &money.Money{
-										CurrencyCode: "USD",
-										Nanos:        1e9,
-									},
-								},
-							},
-						},
-					},
-				},
-			},
-			{
-<<<<<<< HEAD
-				Name:           "us-east1",
-				Description:    "N2 Predefined Instance Ram running in Americas",
-				ServiceRegions: []string{"us-east1"},
-=======
+				PricingInfo: []*billingpb.PricingInfo{
+					{
+						PricingExpression: &billingpb.PricingExpression{
+							TieredRates: []*billingpb.PricingExpression_TierRate{
+								{
+									UnitPrice: &money.Money{
+										CurrencyCode: "USD",
+										Nanos:        1e9,
+									},
+								},
+							},
+						},
+					},
+				},
+			},
+			{
 				Name:           "us-east1 as part of us-central-1 memory",
 				Description:    "N2 Predefined Instance Ram running in Americas",
 				ServiceRegions: []string{"us-central-1", "us-east1"},
->>>>>>> 6be70dd0
 				PricingInfo: []*billingpb.PricingInfo{
 					{
 						PricingExpression: &billingpb.PricingExpression{
